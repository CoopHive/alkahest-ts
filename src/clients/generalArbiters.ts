--- conflicted
+++ resolved
@@ -8,14 +8,6 @@
 import { getOptimalPollingInterval } from "../utils";
 
 import { abi as trustedOracleArbiterAbi } from "../contracts/TrustedOracleArbiter";
-<<<<<<< HEAD
-import { abi as commitTestsArbiterAbi } from "../contracts/CommitTestsArbiter";
-
-// Enum for CommitTestsArbiter.CommitAlgo from the contract
-export enum CommitTestsCommitAlgo {
-  Sha1 = 0,
-  Sha256 = 1,
-=======
 import { abi as IntrinsicsArbiter2Abi } from "../contracts/IntrinsicsArbiter2";
 import { abi as TrustedPartyArbiterAbi } from "../contracts/TrustedPartyArbiter";
 import { abi as SpecificAttestationArbiterAbi } from "../contracts/SpecificAttestationArbiter";
@@ -55,7 +47,13 @@
 
 if (!trustedOracleArbiterDemandDataType) {
   throw new Error('Failed to extract ABI type from TrustedOracleArbiter contract JSON. The contract definition may be missing or malformed.');
->>>>>>> 11c0f123
+}
+import { abi as commitTestsArbiterAbi } from "../contracts/CommitTestsArbiter";
+
+// Enum for CommitTestsArbiter.CommitAlgo from the contract
+export enum CommitTestsCommitAlgo {
+  Sha1 = 0,
+  Sha256 = 1,
 }
 
 /**
@@ -66,12 +64,9 @@
  * - TrustedPartyArbiter: Creator-based validation with composable base arbiter
  * - SpecificAttestationArbiter: Validates against a specific attestation UID
  * - TrustedOracleArbiter: Oracle-based decision making with arbitration requests
-<<<<<<< HEAD
- * - CommitTestsArbiter: Commit validation using oracle arbitration (same demand structure as TrustedOracleArbiter)
-=======
  *   - Supports requestArbitration for requesting arbitration from specific oracles
  *   - Provides listening functions for oracles to respond only to arbitration requests
->>>>>>> 11c0f123
+ * - CommitTestsArbiter: Commit validation using oracle arbitration (same demand structure as TrustedOracleArbiter)
  */
 export const makeGeneralArbitersClient = (
   viemClient: ViemClient,
@@ -82,7 +77,7 @@
   const arbitrationMadeEvent = parseAbiItem(
     "event ArbitrationMade(bytes32 indexed obligation, address indexed oracle, bool decision)",
   );
-  
+
   const arbitrationRequestedEvent = parseAbiItem(
     "event ArbitrationRequested(bytes32 indexed obligation, address indexed oracle)",
   );
@@ -284,38 +279,6 @@
     },
 
     /**
-<<<<<<< HEAD
-     * Encodes CommitTestsArbiter.CommitTestsDemandData to bytes.
-     * @param demand - struct CommitTestsDemandData {address oracle, string testsCommitHash, string testsCommand, uint8 testsCommitAlgo, string[] hosts}
-     * @returns abi encoded bytes
-     */
-    encodeCommitTestsDemand: (demand: {
-      oracle: `0x${string}`;
-      testsCommitHash: string;
-      testsCommand: string;
-      testsCommitAlgo: number; // 0 = Sha1, 1 = Sha256
-      hosts: string[];
-    }) => {
-      return encodeAbiParameters(
-        parseAbiParameters("(address oracle, string testsCommitHash, string testsCommand, uint8 testsCommitAlgo, string[] hosts)"),
-        [demand],
-      );
-    },
-
-    /**
-     * Decodes CommitTestsArbiter.CommitTestsDemandData from bytes.
-     * @param demandData - CommitTestsDemandData as abi encoded bytes
-     * @returns the decoded CommitTestsDemandData object
-     */
-    decodeCommitTestsDemand: (demandData: `0x${string}`) => {
-      return decodeAbiParameters(
-        parseAbiParameters("(address oracle, string testsCommitHash, string testsCommand, uint8 testsCommitAlgo, string[] hosts)"),
-        demandData,
-      )[0];
-    },
-
-
-=======
      * Wait for an arbitration request to be made on a TrustedOracleArbiter
      * @param obligation - bytes32 obligation uid  
      * @param oracle - address of the oracle
@@ -357,6 +320,38 @@
         });
       });
     },
+
+    /**
+     * Encodes CommitTestsArbiter.CommitTestsDemandData to bytes.
+     * @param demand - struct CommitTestsDemandData {address oracle, string testsCommitHash, string testsCommand, uint8 testsCommitAlgo, string[] hosts}
+     * @returns abi encoded bytes
+     */
+    encodeCommitTestsDemand: (demand: {
+      oracle: `0x${string}`;
+      testsCommitHash: string;
+      testsCommand: string;
+      testsCommitAlgo: number; // 0 = Sha1, 1 = Sha256
+      hosts: string[];
+    }) => {
+      return encodeAbiParameters(
+        parseAbiParameters("(address oracle, string testsCommitHash, string testsCommand, uint8 testsCommitAlgo, string[] hosts)"),
+        [demand],
+      );
+    },
+
+    /**
+     * Decodes CommitTestsArbiter.CommitTestsDemandData from bytes.
+     * @param demandData - CommitTestsDemandData as abi encoded bytes
+     * @returns the decoded CommitTestsDemandData object
+     */
+    decodeCommitTestsDemand: (demandData: `0x${string}`) => {
+      return decodeAbiParameters(
+        parseAbiParameters("(address oracle, string testsCommitHash, string testsCommand, uint8 testsCommitAlgo, string[] hosts)"),
+        demandData,
+      )[0];
+    },
+
+
 
     /**
      * Listen for arbitration requests and only arbitrate on request
@@ -404,6 +399,5 @@
         fromBlock: 1n,
       });
     },
->>>>>>> 11c0f123
   };
 };